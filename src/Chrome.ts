import { EventEmitter } from 'events';
import * as path from 'path';
import * as fs from 'fs';
import * as debug from 'debug';
import * as chromeUtil from './util/chrome';

const log = debug('navalia:chrome');

// 10 second default timeout
const defaultTimeout = 1000 * 10;

type triggerEvents =
  | 'click'
  | 'mousedown'
  | 'mouseup'
  | 'mouseover'
  | 'touchstart'
  | 'touchend'
  | 'focus'
  | 'touchcancel'
  | 'touchmove'
  | 'change'
  | 'blur'
  | 'select';

export interface httpRequest {
  url: string;
  method: string;
  headers: object;
  postData: string;
}

export interface options {
  flags?: chromeUtil.flags;
  cdp?: chromeUtil.cdp;
}

export interface navigateOpts {
  onload?: boolean;
  coverage?: boolean;
}

export const events = {
  done: 'done',
};

export const pageloadOpts = {
  onload: true,
  coverage: false,
};

function waitForElement(selector, timeout) {
  return new Promise((resolve, reject) => {
    const timeOutId = setTimeout(() => {
      reject(`Selector "${selector}" failed to appear in ${timeout} ms`);
    }, timeout);
    const observer = new MutationObserver(function(_mutations, observation) {
      const found = document.querySelector(selector);
      if (found) {
        observation.disconnect();
        clearTimeout(timeOutId);
        return resolve();
      }
    });

    // start observing
    observer.observe(document, {
      childList: true,
      subtree: true,
    });
  });
}

export class Chrome extends EventEmitter {
  private cdp?: chromeUtil.cdp;
  private flags?: chromeUtil.flags;
  private styleSheetsLoaded: any[];
  private kill: () => Promise<{}>;

  constructor(opts: options = {}) {
    super();

    this.cdp = opts.cdp;
    this.flags = opts.flags || chromeUtil.defaultFlags;
    this.styleSheetsLoaded = [];
  }

  private async getChromeCDP(): Promise<chromeUtil.cdp> {
    if (this.cdp) {
      return this.cdp;
    }

    log(`:getChromeCDP() > starting chrome`);

    const { browser, cdp } = await chromeUtil.launch(
      this.flags || chromeUtil.defaultFlags,
    );

    log(`:getChromeCDP() > chrome launched on port ${browser.port}`);

    this.kill = browser.kill;
    this.cdp = cdp;

    return cdp;
  }

  private async getSelectorId(selector: string): Promise<number | null> {
    const cdp = await this.getChromeCDP();

    const document = await cdp.DOM.getDocument();

    const { nodeId } = await cdp.DOM.querySelector({
      nodeId: document.root.nodeId,
      selector,
    });

    return nodeId;
  }

  private async trigger(
    eventName: triggerEvents,
    selector: string,
  ): Promise<any> {
    let eventClass = '';

    switch (eventName) {
      case 'click':
      case 'mousedown':
      case 'mouseup':
      case 'mouseover':
        eventClass = 'MouseEvents';
        break;

      case 'touchstart':
      case 'touchend':
      case 'touchcancel':
      case 'touchmove':
        eventClass = 'TouchEvents';
        break;

      case 'focus':
      case 'change':
      case 'blur':
      case 'select':
        eventClass = 'HTMLEvents';
        break;

      default:
        throw `chrome#trigger: Couldn't handle event ${eventName} on selector ${selector}.`;
    }

    const expression = function(selector, eventName, eventClass) {
      const node = document.querySelector(selector);
      const doc = node && node.ownerDocument ? node.ownerDocument : node;
      const e = doc && doc.createEvent(eventClass);
      e.initEvent(eventName, true);
      e.synthetic = true;
      node.dispatchEvent(e, true);
    };

    return this.evaluate(expression, selector, eventName, eventClass);
  }

  private async runScript(
    script: string,
    async: boolean = false,
  ): Promise<any> {
    const cdp = await this.getChromeCDP();

    return await cdp.Runtime.evaluate({
      expression: script,
      returnByValue: true,
      awaitPromise: async,
    });
  }

  private async simulateKeyPress(
    type: string = 'char',
    key: string | null = null,
    modifiers: number = 0,
  ): Promise<any> {
    const cdp = await this.getChromeCDP();

    await cdp.Input.dispatchKeyEvent({
      type,
      modifiers,
      text: key,
    });
  }

  public async goto(
    url: string,
    opts: navigateOpts = pageloadOpts,
  ): Promise<void> {
    const cdp = await this.getChromeCDP();

    const waitForPageload = opts.onload === undefined ? true : opts.onload;
    const runCoverage = opts.coverage === undefined ? false : opts.coverage;

    if (runCoverage) {
      log(`:goto() > gathering coverage for ${url}`);
      await cdp.Profiler.enable();
      await cdp.Profiler.startPreciseCoverage();
      await cdp.CSS.startRuleUsageTracking();

      cdp.CSS.styleSheetAdded((param) => {
        this.styleSheetsLoaded.push(param.header);
      });
    }

    log(`:goto() > going to ${url}`);

    await cdp.Page.navigate({ url });

    if (waitForPageload) {
      log(`:goto() > waiting for pageload on ${url}`);
      await cdp.Page.loadEventFired();
    }

    return;
  }

  public async evaluate(expression: Function, ...args): Promise<any> {
    // Assume scripts are async, and if not wrap the result in a resolve calls
    const script = `
      (() => {
        const result = (${String(expression)}).apply(null, ${JSON.stringify(
      args,
    )});
        if (result && result.then) {
          result.catch((error) => { throw new Error(error); });
          return result;
        }
        return Promise.resolve(result);
      })();
    `;

    log(`:evaluate() > executing script: ${script}`);

    // Always eval scripts as if they were async
    const response = await this.runScript(script, true);

    if (response) {
      if (response.exceptionDetails) {
        return new Error(
          response.exceptionDetails.exception.description ||
            response.exceptionDetails.text,
        );
      }

      if (response.result && response.result.value) {
        return response.result.value;
      }
    }

    return null;
  }

  public async screenshot(filePath?: string): Promise<void | Buffer> {
    const cdp = await this.getChromeCDP();

    log(`:screenshot() > saving screenshot to ${filePath}`);

    const base64Image = await cdp.Page.captureScreenshot();
    const buffer = new Buffer(base64Image.data, 'base64');

    if (filePath) {
      if (!path.isAbsolute(filePath)) {
        throw new Error(`Filepath is not absolute: ${filePath}`);
      }

      return fs.writeFileSync(filePath, buffer, { encoding: 'base64' });
    }

    return buffer;
  }

  public async pdf(filePath: string): Promise<any> {
    if (!path.isAbsolute(filePath)) {
      throw new Error(`Filepath is not absolute: ${filePath}`);
    }
    const cdp = await this.getChromeCDP();

    log(`:pdf() > saving PDF to ${filePath}`);

    const base64Image = await cdp.Page.printToPDF();
    const buffer = new Buffer(base64Image.data, 'base64');

    return fs.writeFileSync(filePath, buffer, { encoding: 'base64' });
  }

  public async size(width: number, height: number): Promise<any> {
    const cdp = await this.getChromeCDP();

    log(`:size() > setting window size to ${width}x${height}`);

    await cdp.Emulation.setVisibleSize({ width, height });
    return cdp.Emulation.setDeviceMetricsOverride({
      width,
      height,
      deviceScaleFactor: 0,
      mobile: false,
      fitWindow: true,
    });
  }

  public async exists(selector: string): Promise<boolean> {
    log(`:exists() > checking if '${selector}' exists`);

    return !!await this.getSelectorId(selector);
  }

  public async html(selector: string = 'html'): Promise<string | null> {
    const cdp = await this.getChromeCDP();

    log(`:html() > getting '${selector}' HTML`);

    const nodeId = await this.getSelectorId(selector);

    if (!nodeId) {
      return null;
    }

    const { outerHTML } = await cdp.DOM.getOuterHTML({ nodeId });

    return outerHTML;
  }

  public async text(selector: string = 'body'): Promise<string | null> {
    log(`:text() > getting '${selector}' text`);

    const text = await this.evaluate(selector => {
      const ele = document.querySelector(selector);
      if (ele) {
        return ele.textContent;
      }
      return null;
    }, selector);

    return text;
  }

  public async fetch(...args): Promise<any> {
    const cdp = await this.getChromeCDP();

<<<<<<< HEAD
    log(`:fetch() > fetching resource with args: ${JSON.stringify(args)}`)
    
=======
>>>>>>> 7b0fbf9c
    let requestFound = false;
    let requestHasResponded = false;
    let requestId = null;
    let response = {};

<<<<<<< HEAD
    // Might move these into a private helper...
    cdp.Network.requestWillBeSent((params) => {
=======
    cdp.Network.requestWillBeSent(params => {
>>>>>>> 7b0fbf9c
      if (requestFound) return;

      if (params.request.url === args[0]) {
        requestFound = true;
        requestId = params.requestId;
      }
    });

    cdp.Network.loadingFailed(params => {
      if (requestHasResponded) return;

      if (params.requestId === requestId) {
        response = Object.assign({}, response, {
          error: params.errorText,
        });
      }
    });

    cdp.Network.responseReceived(params => {
      if (requestHasResponded) return;

      if (params.requestId === requestId) {
        requestHasResponded = true;
        response = params.response;
      }
    });

    return new Promise(async resolve => {
      const body = await this.evaluate((...fetchArgs) => {
        return fetch
          .apply(null, fetchArgs)
          .then(res => {
            const contentType = res.headers.get('content-type');

            if (!res.ok) {
              throw res.statusText || res.status;
            }

            if (contentType && contentType.indexOf('application/json') !== -1) {
              return res.json();
            }

            return res.text();
          })
          .catch(() => {
            return null;
          });
      }, ...args);

      return resolve(Object.assign({}, response, body ? { body } : null));
    });
  }

  public async save(filePath: string): Promise<boolean> {
    if (!path.isAbsolute(filePath)) {
      throw new Error(`Filepath is not absolute: ${filePath}`);
    }
    log(`:save() > saving page HTML to ${filePath}`);

    const html = await this.html();

    try {
      fs.writeFileSync(filePath, html);
      log(`:save() > page HTML saved successfully to ${filePath}`);
      return true;
    } catch (error) {
      log(`:save() > page HTML failed ${error.message}`);
      return false;
    }
  }

  public async click(selector: string): Promise<void> {
    log(`:click() > clicking '${selector}'`);

    return this.trigger('click', selector);
  }

  public async focus(selector: string): Promise<void> {
    const cdp = await this.getChromeCDP();

    log(`:focus() > focusing '${selector}'`);

    const { root: { nodeId } } = await cdp.DOM.getDocument();
    const { nodeId: foundNode } = await cdp.DOM.querySelector({
      selector,
      nodeId,
    });

    return cdp.DOM.focus({ nodeId: foundNode });
  }

  public async type(selector: string, value: string): Promise<{}> {
    log(`:type() > typing'${value}' into '${selector}'`);

    // Focus on the selector
    await this.focus(selector);

    const keys = value.split('') || [];

    return Promise.all(
      keys.map(async key => this.simulateKeyPress('char', key)),
    );
  }

  public async check(selector: string): Promise<void> {
    log(`:check() > checking checkbox '${selector}'`);

    return this.evaluate(selector => {
      var element = document.querySelector(selector);
      if (element) {
        element.checked = true;
      }
    }, selector);
  }

  public async uncheck(selector: string): Promise<void> {
    log(`:uncheck() > un-checking checkbox '${selector}'`);

    return this.evaluate(selector => {
      var element = document.querySelector(selector);
      if (element) {
        element.checked = false;
      }
    }, selector);
  }

  public async select(selector: string, option: string): Promise<void> {
    log(`:select() > selecting option '${option}' in '${selector}'`);

    return this.evaluate(selector => {
      var element = document.querySelector(selector);
      if (element) {
        element.value = option;
      }
    }, selector);
  }

  public async visible(selector: string): Promise<boolean> {
    log(`:visible() > seeing if '${selector}' is visible`);

    return this.evaluate(selector => {
      var element = document.querySelector(selector);
      if (element) {
        let style;
        try {
          style = window.getComputedStyle(element);
        } catch (e) {
          return false;
        }
        if (style.visibility === 'hidden' || style.display === 'none') {
          return false;
        }
        if (style.display === 'inline' || style.display === 'inline-block') {
          return true;
        }
        return element.offsetWidth > 0 && element.offsetHeight > 0;
      }
      return false;
    }, selector);
  }

  public async wait(waitParam: number | string): Promise<any> {
    if (typeof waitParam === 'number') {
      log(`:wait() > waiting ${waitParam} ms`);

      return new Promise(resolve => {
        setTimeout(() => resolve(), waitParam);
      });
    }

    log(`:wait() > waiting for selector "${waitParam}" to be inserted`);

    return this.evaluate(waitForElement, waitParam, defaultTimeout);
  }

  public async inject(src: string): Promise<boolean> {
    const fileContents = fs.readFileSync(src, { encoding: 'utf-8' });
    const extension = path.extname(src);

    if (extension === '.js') {
      log(`:inject() > injecting JavaScript file from ${src}`);
      await this.runScript(fileContents);
      return true;
    }

    if (extension === '.css') {
      log(`:inject() > injecting CSS file from ${src}`);
      const cssInjectScript = function(content) {
        const link = document.createElement('link');
        link.rel = 'stylesheet';
        link.innerHTML = content;
        document.body.appendChild(link);
      };
      await this.evaluate(cssInjectScript, fileContents);
      return true;
    }

    log(`:inject() > Unknown extension ${extension}`);

    return false;
  }

  public async pageload(): Promise<void> {
    const cdp = await this.getChromeCDP();

    log(`:pageload() > waiting for pageload to be called`);

    return cdp.Page.loadEventFired();
  }

<<<<<<< HEAD
  public async coverage(src: string, config = { throw: true }): Promise<{ total: number, unused: number, percentUnused: number } | Error> {
=======
  public async coverage(
    src: string,
  ): Promise<{ total: number; unused: number; percentUnused: number } | Error> {
>>>>>>> 7b0fbf9c
    const cdp = await this.getChromeCDP();

    log(`:coverage() > getting coverage stats for ${src}`);

<<<<<<< HEAD
    // JS and CSS have similar data-structs, but are
    // retrieved via different mechanisms
    const jsCoverages = await cdp.Profiler.takePreciseCoverage();
    const jsCoverage = jsCoverages.result.find((scriptCoverage) => scriptCoverage.url === src);
=======
    const scriptCoverage = res.result.find(
      scriptCoverage => scriptCoverage.url === src,
    );
>>>>>>> 7b0fbf9c

    const styleSheet = this.styleSheetsLoaded.find((css) => css.sourceURL === src);
    const { coverage: cssCoverages } = await cdp.CSS.takeCoverageDelta();

    const startingResults = { total: 0, unused: 0 };

    // Stop monitors
    await cdp.Profiler.stopPreciseCoverage();
    await cdp.CSS.stopRuleUsageTracking();

    if (!jsCoverage && !styleSheet) {
      const error = new Error(`Couldn't locat script ${src} on the page.`);
      log(`:coverage() > ${src} not found on the page.`);
      if (config.throw) {
        throw error;
      }
      return error;
    }

<<<<<<< HEAD
    if (styleSheet && styleSheet.styleSheetId) {
      const coverageCollection = cssCoverages.filter((coverage) => coverage.styleSheetId === styleSheet.styleSheetId);
      const usedInfo =  coverageCollection.reduce((rangeAccum, range) => {
        const total = range.endOffset > rangeAccum.total ? range.endOffset : rangeAccum.total;
        const used = range.used ? (range.endOffset - range.startOffset) : 0;

        return {
          total,
          used: rangeAccum.used + used, 
        };
      }, { total: 0, used: 0 });

      return {
        total: usedInfo.total,
        unused: usedInfo.total - usedInfo.used,
        percentUnused: (usedInfo.total - usedInfo.used) / usedInfo.total ,
      };
    }

    if (jsCoverage && jsCoverage.functions && jsCoverage.functions.length) {
      const coverageData = jsCoverage.functions.reduce((fnAccum, coverageStats) => {
        const functionStats = coverageStats.ranges.reduce((rangeAccum, range) => {
=======
    if (
      scriptCoverage &&
      scriptCoverage.functions &&
      scriptCoverage.functions.length
    ) {
      const coverageData = scriptCoverage.functions.reduce(
        (fnAccum, coverageStats) => {
          const functionStats = coverageStats.ranges.reduce(
            (rangeAccum, range) => {
              return {
                total:
                  range.endOffset > rangeAccum.total
                    ? range.endOffset
                    : rangeAccum.total,
                unused:
                  rangeAccum.unused +
                  (range.count === 0 ? range.endOffset - range.startOffset : 0),
              };
            },
            {
              total: 0,
              unused: 0,
            },
          );

>>>>>>> 7b0fbf9c
          return {
            total:
              functionStats.total > fnAccum.total
                ? functionStats.total
                : fnAccum.total,
            unused: fnAccum.unused + functionStats.unused,
          };
<<<<<<< HEAD
        }, startingResults);

        return {
          total: functionStats.total > fnAccum.total ? functionStats.total : fnAccum.total,
          unused: fnAccum.unused + functionStats.unused,
        };
      }, startingResults);
      
=======
        },
        {
          total: 0,
          unused: 0,
        },
      );

>>>>>>> 7b0fbf9c
      return {
        ...coverageData,
        percentUnused: coverageData.unused / coverageData.total,
      };
    }

    return new Error(`Couldn't parse code coverge for script ${src}`);
  }

  public done(): void {
    log(`:done() > finished`);

    if (this.kill) {
      log(`:done() > closing chrome`);
      this.kill();
    }

    this.emit(events.done);
  }
}<|MERGE_RESOLUTION|>--- conflicted
+++ resolved
@@ -203,7 +203,7 @@
       await cdp.Profiler.startPreciseCoverage();
       await cdp.CSS.startRuleUsageTracking();
 
-      cdp.CSS.styleSheetAdded((param) => {
+      cdp.CSS.styleSheetAdded(param => {
         this.styleSheetsLoaded.push(param.header);
       });
     }
@@ -343,22 +343,15 @@
   public async fetch(...args): Promise<any> {
     const cdp = await this.getChromeCDP();
 
-<<<<<<< HEAD
-    log(`:fetch() > fetching resource with args: ${JSON.stringify(args)}`)
-    
-=======
->>>>>>> 7b0fbf9c
+    log(`:fetch() > fetching resource with args: ${JSON.stringify(args)}`);
+
     let requestFound = false;
     let requestHasResponded = false;
     let requestId = null;
     let response = {};
 
-<<<<<<< HEAD
     // Might move these into a private helper...
-    cdp.Network.requestWillBeSent((params) => {
-=======
     cdp.Network.requestWillBeSent(params => {
->>>>>>> 7b0fbf9c
       if (requestFound) return;
 
       if (params.request.url === args[0]) {
@@ -569,29 +562,24 @@
     return cdp.Page.loadEventFired();
   }
 
-<<<<<<< HEAD
-  public async coverage(src: string, config = { throw: true }): Promise<{ total: number, unused: number, percentUnused: number } | Error> {
-=======
   public async coverage(
     src: string,
+    config = { throw: true },
   ): Promise<{ total: number; unused: number; percentUnused: number } | Error> {
->>>>>>> 7b0fbf9c
     const cdp = await this.getChromeCDP();
 
     log(`:coverage() > getting coverage stats for ${src}`);
 
-<<<<<<< HEAD
     // JS and CSS have similar data-structs, but are
     // retrieved via different mechanisms
     const jsCoverages = await cdp.Profiler.takePreciseCoverage();
-    const jsCoverage = jsCoverages.result.find((scriptCoverage) => scriptCoverage.url === src);
-=======
-    const scriptCoverage = res.result.find(
+    const jsCoverage = jsCoverages.result.find(
       scriptCoverage => scriptCoverage.url === src,
     );
->>>>>>> 7b0fbf9c
-
-    const styleSheet = this.styleSheetsLoaded.find((css) => css.sourceURL === src);
+
+    const styleSheet = this.styleSheetsLoaded.find(
+      css => css.sourceURL === src,
+    );
     const { coverage: cssCoverages } = await cdp.CSS.takeCoverageDelta();
 
     const startingResults = { total: 0, unused: 0 };
@@ -609,36 +597,35 @@
       return error;
     }
 
-<<<<<<< HEAD
     if (styleSheet && styleSheet.styleSheetId) {
-      const coverageCollection = cssCoverages.filter((coverage) => coverage.styleSheetId === styleSheet.styleSheetId);
-      const usedInfo =  coverageCollection.reduce((rangeAccum, range) => {
-        const total = range.endOffset > rangeAccum.total ? range.endOffset : rangeAccum.total;
-        const used = range.used ? (range.endOffset - range.startOffset) : 0;
-
-        return {
-          total,
-          used: rangeAccum.used + used, 
-        };
-      }, { total: 0, used: 0 });
+      const coverageCollection = cssCoverages.filter(
+        coverage => coverage.styleSheetId === styleSheet.styleSheetId,
+      );
+      const usedInfo = coverageCollection.reduce(
+        (rangeAccum, range) => {
+          const total =
+            range.endOffset > rangeAccum.total
+              ? range.endOffset
+              : rangeAccum.total;
+          const used = range.used ? range.endOffset - range.startOffset : 0;
+
+          return {
+            total,
+            used: rangeAccum.used + used,
+          };
+        },
+        { total: 0, used: 0 },
+      );
 
       return {
         total: usedInfo.total,
         unused: usedInfo.total - usedInfo.used,
-        percentUnused: (usedInfo.total - usedInfo.used) / usedInfo.total ,
+        percentUnused: (usedInfo.total - usedInfo.used) / usedInfo.total,
       };
     }
 
     if (jsCoverage && jsCoverage.functions && jsCoverage.functions.length) {
-      const coverageData = jsCoverage.functions.reduce((fnAccum, coverageStats) => {
-        const functionStats = coverageStats.ranges.reduce((rangeAccum, range) => {
-=======
-    if (
-      scriptCoverage &&
-      scriptCoverage.functions &&
-      scriptCoverage.functions.length
-    ) {
-      const coverageData = scriptCoverage.functions.reduce(
+      const coverageData = jsCoverage.functions.reduce(
         (fnAccum, coverageStats) => {
           const functionStats = coverageStats.ranges.reduce(
             (rangeAccum, range) => {
@@ -652,13 +639,9 @@
                   (range.count === 0 ? range.endOffset - range.startOffset : 0),
               };
             },
-            {
-              total: 0,
-              unused: 0,
-            },
+            startingResults,
           );
 
->>>>>>> 7b0fbf9c
           return {
             total:
               functionStats.total > fnAccum.total
@@ -666,24 +649,10 @@
                 : fnAccum.total,
             unused: fnAccum.unused + functionStats.unused,
           };
-<<<<<<< HEAD
-        }, startingResults);
-
-        return {
-          total: functionStats.total > fnAccum.total ? functionStats.total : fnAccum.total,
-          unused: fnAccum.unused + functionStats.unused,
-        };
-      }, startingResults);
-      
-=======
         },
-        {
-          total: 0,
-          unused: 0,
-        },
+        startingResults,
       );
 
->>>>>>> 7b0fbf9c
       return {
         ...coverageData,
         percentUnused: coverageData.unused / coverageData.total,
